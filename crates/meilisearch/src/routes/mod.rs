--- conflicted
+++ resolved
@@ -218,14 +218,8 @@
         deserialize_with = "time::serde::rfc3339::deserialize"
     )]
     enqueued_at: OffsetDateTime,
-<<<<<<< HEAD
-    /// Network information for sharded tasks.
-    #[serde(default, skip_serializing_if = "Option::is_none")]
-    network: Option<meilisearch_types::tasks::TaskNetwork>,
-=======
     #[serde(default, skip_serializing_if = "Option::is_none")]
     custom_metadata: Option<String>,
->>>>>>> 89006fd4
 }
 
 impl From<Task> for SummarizedTaskView {
@@ -236,11 +230,7 @@
             status: task.status,
             kind: task.kind.as_kind(),
             enqueued_at: task.enqueued_at,
-<<<<<<< HEAD
-            network: task.network,
-=======
             custom_metadata: task.custom_metadata,
->>>>>>> 89006fd4
         }
     }
 }
