--- conflicted
+++ resolved
@@ -45,7 +45,7 @@
 use crate::extractors::authentication::GuardedData;
 use crate::extractors::payload::Payload;
 use crate::extractors::sequential_extractor::SeqHandler;
-use crate::routes::indexes::proxy::{proxy, Body};
+use crate::routes::indexes::enterprise_edition::proxy::{proxy, Body};
 use crate::routes::indexes::search::fix_sort_query_parameters;
 use crate::routes::{
     get_task_id, is_dry_run, PaginationView, SummarizedTaskView, PAGINATION_DEFAULT_LIMIT,
@@ -1086,15 +1086,10 @@
     };
 
     let scheduler = index_scheduler.clone();
-<<<<<<< HEAD
-    let mut task = match tokio::task::spawn_blocking(move || scheduler.register(task, task_id, dry_run))
-        .await?
-=======
     let task = match tokio::task::spawn_blocking(move || {
         scheduler.register_with_custom_metadata(task, task_id, custom_metadata, dry_run)
     })
     .await?
->>>>>>> 89006fd4
     {
         Ok(task) => task,
         Err(e) => {
@@ -1114,11 +1109,6 @@
                 &task,
             )
             .await?;
-            
-            // Reload the task to get updated network information
-            if let Some(updated_task) = index_scheduler.get_task(task.uid)? {
-                task = updated_task;
-            }
         }
     }
 
