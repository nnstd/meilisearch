use std::collections::{BTreeMap, BTreeSet};
use std::sync::atomic::AtomicBool;
use std::sync::{Arc, Once, RwLock};
use std::thread::{self, Builder};

use big_s::S;
use document_changes::{DocumentChanges, IndexingContext};
pub use document_deletion::DocumentDeletion;
pub use document_operation::{DocumentOperation, PayloadStats};
use hashbrown::HashMap;
use heed::types::DecodeIgnore;
use heed::{BytesDecode, Database, RoTxn, RwTxn};
pub use partial_dump::PartialDump;
pub use post_processing::recompute_word_fst_from_word_docids_database;
pub use settings_changes::settings_change_extract;
pub use update_by_function::UpdateByFunction;
pub use write::ChannelCongestion;
use write::{build_vectors, update_index, write_to_db};

use super::channel::*;
use super::steps::IndexingStep;
use super::thread_local::ThreadLocal;
use crate::documents::PrimaryKey;
use crate::fields_ids_map::metadata::{FieldIdMapWithMetadata, MetadataBuilder};
use crate::heed_codec::StrBEU16Codec;
use crate::progress::{EmbedderStats, Progress};
use crate::proximity::ProximityPrecision;
use crate::update::new::steps::SettingsIndexerStep;
use crate::update::new::FacetFieldIdsDelta;
use crate::update::settings::SettingsDelta;
use crate::update::GrenadParameters;
use crate::vector::settings::{EmbedderAction, RemoveFragments, WriteBackToDocuments};
use crate::vector::{Embedder, RuntimeEmbedders, VectorStore};
use crate::{
    Error, FieldsIdsMap, GlobalFieldsIdsMap, Index, InternalError, Result, ThreadPoolNoAbort,
};

#[cfg(not(feature = "enterprise"))]
pub mod community_edition;
pub(crate) mod de;
pub mod document_changes;
mod document_deletion;
mod document_operation;
<<<<<<< HEAD
=======
#[cfg(feature = "enterprise")]
pub mod enterprise_edition;
#[cfg(not(feature = "enterprise"))]
pub use community_edition as current_edition;
#[cfg(feature = "enterprise")]
pub use enterprise_edition as current_edition;
>>>>>>> b0ef14b6
mod extract;
mod guess_primary_key;
mod partial_dump;
mod post_processing;
pub mod settings_changes;
pub mod sharding;
mod update_by_function;
mod write;

static LOG_MEMORY_METRICS_ONCE: Once = Once::new();

/// This is the main function of this crate.
///
/// Give it the output of the [`Indexer::document_changes`] method and it will execute it in the [`rayon::ThreadPool`].
#[allow(clippy::too_many_arguments)] // clippy: 😝
pub fn index<'pl, 'indexer, 'index, DC, MSP>(
    wtxn: &mut RwTxn,
    index: &'index Index,
    pool: &ThreadPoolNoAbort,
    grenad_parameters: GrenadParameters,
    db_fields_ids_map: &'indexer FieldsIdsMap,
    new_fields_ids_map: FieldsIdsMap,
    new_primary_key: Option<PrimaryKey<'pl>>,
    document_changes: &DC,
    embedders: RuntimeEmbedders,
    must_stop_processing: &'indexer MSP,
    progress: &'indexer Progress,
    embedder_stats: &'indexer EmbedderStats,
) -> Result<ChannelCongestion>
where
    DC: DocumentChanges<'pl>,
    MSP: Fn() -> bool + Sync,
{
    let mut bbbuffers = Vec::new();
    let finished_extraction = AtomicBool::new(false);

    let vector_memory = grenad_parameters.max_memory;

    let (grenad_parameters, total_bbbuffer_capacity) =
        indexer_memory_settings(pool.current_num_threads(), grenad_parameters);

    let (extractor_sender, writer_receiver) = pool
        .install(|| extractor_writer_bbqueue(&mut bbbuffers, total_bbbuffer_capacity, 1000))
        .unwrap();

    let metadata_builder = MetadataBuilder::from_index(index, wtxn)?;
    let new_fields_ids_map = FieldIdMapWithMetadata::new(new_fields_ids_map, metadata_builder);
    let new_fields_ids_map = RwLock::new(new_fields_ids_map);
    let fields_ids_map_store = ThreadLocal::with_capacity(rayon::current_num_threads());
    let mut extractor_allocs = ThreadLocal::with_capacity(rayon::current_num_threads());
    let doc_allocs = ThreadLocal::with_capacity(rayon::current_num_threads());

    let indexing_context = IndexingContext {
        index,
        db_fields_ids_map,
        new_fields_ids_map: &new_fields_ids_map,
        doc_allocs: &doc_allocs,
        fields_ids_map_store: &fields_ids_map_store,
        must_stop_processing,
        progress,
        grenad_parameters: &grenad_parameters,
    };

    let index_embeddings = index.embedding_configs().embedding_configs(wtxn)?;
    let mut field_distribution = index.field_distribution(wtxn)?;
    let mut document_ids = index.documents_ids(wtxn)?;
    let mut modified_docids = roaring::RoaringBitmap::new();

    let congestion = thread::scope(|s| -> Result<ChannelCongestion> {
        let indexer_span = tracing::Span::current();
        let embedders = &embedders;
        let finished_extraction = &finished_extraction;
        // prevent moving the field_distribution and document_ids in the inner closure...
        let field_distribution = &mut field_distribution;
        let document_ids = &mut document_ids;
        let modified_docids = &mut modified_docids;
        let extractor_handle =
            Builder::new().name(S("indexer-extractors")).spawn_scoped(s, move || {
                pool.install(move || {
                    extract::extract_all(
                        document_changes,
                        indexing_context,
                        indexer_span,
                        extractor_sender,
                        embedders,
                        &mut extractor_allocs,
                        finished_extraction,
                        field_distribution,
                        index_embeddings,
                        document_ids,
                        modified_docids,
                        embedder_stats,
                    )
                })
                .unwrap()
            })?;

        let global_fields_ids_map = GlobalFieldsIdsMap::new(&new_fields_ids_map);

        let vector_arroy = index.vector_store;
        let backend = index.get_vector_store(wtxn)?.unwrap_or_default();
        let vector_stores: Result<HashMap<_, _>> = embedders
            .inner_as_ref()
            .iter()
            .map(|(embedder_name, runtime)| {
                let embedder_index = index
                    .embedding_configs()
                    .embedder_id(wtxn, embedder_name)?
                    .ok_or(InternalError::DatabaseMissingEntry {
                        db_name: "embedder_category_id",
                        key: None,
                    })?;

                let dimensions = runtime.embedder.dimensions();
                let writer =
                    VectorStore::new(backend, vector_arroy, embedder_index, runtime.is_quantized);

                Ok((
                    embedder_index,
                    (embedder_name.as_str(), &*runtime.embedder, writer, dimensions),
                ))
            })
            .collect();

        let mut vector_stores = vector_stores?;

        let congestion =
            write_to_db(writer_receiver, finished_extraction, index, wtxn, &vector_stores)?;

        indexing_context.progress.update_progress(IndexingStep::WaitingForExtractors);

        let (facet_field_ids_delta, index_embeddings) = extractor_handle.join().unwrap()?;

        indexing_context.progress.update_progress(IndexingStep::WritingEmbeddingsToDatabase);

        pool.install(|| {
            build_vectors(
                index,
                wtxn,
                indexing_context.progress,
                index_embeddings,
                vector_memory,
                &mut vector_stores,
                None,
                &indexing_context.must_stop_processing,
            )
        })
        .unwrap()?;

        pool.install(|| {
            post_processing::post_process(
                indexing_context,
                wtxn,
                global_fields_ids_map,
                facet_field_ids_delta,
            )
        })
        .unwrap()?;

        indexing_context.progress.update_progress(IndexingStep::BuildingGeoJson);
        index.cellulite.build(
            wtxn,
            &indexing_context.must_stop_processing,
            indexing_context.progress,
        )?;

        indexing_context.progress.update_progress(IndexingStep::Finalizing);

        Ok(congestion) as Result<_>
    })?;

    // required to into_inner the new_fields_ids_map
    drop(fields_ids_map_store);

    let new_fields_ids_map = new_fields_ids_map.into_inner().unwrap();
    update_index(
        index,
        wtxn,
        new_fields_ids_map,
        new_primary_key,
        embedders,
        field_distribution,
        document_ids,
    )?;

    Ok(congestion)
}

#[allow(clippy::too_many_arguments)]
pub fn reindex<'indexer, 'index, MSP, SD>(
    wtxn: &mut RwTxn<'index>,
    index: &'index Index,
    pool: &ThreadPoolNoAbort,
    grenad_parameters: GrenadParameters,
    settings_delta: &'indexer SD,
    must_stop_processing: &'indexer MSP,
    progress: &'indexer Progress,
    embedder_stats: Arc<EmbedderStats>,
) -> Result<ChannelCongestion>
where
    MSP: Fn() -> bool + Sync,
    SD: SettingsDelta + Sync,
{
    delete_old_embedders_and_fragments(wtxn, index, settings_delta)?;
    delete_old_fid_based_databases(wtxn, index, settings_delta, must_stop_processing, progress)?;

    // Clear word_pair_proximity if byWord to byAttribute
    let old_proximity_precision = settings_delta.old_proximity_precision();
    let new_proximity_precision = settings_delta.new_proximity_precision();
    if *old_proximity_precision == ProximityPrecision::ByWord
        && *new_proximity_precision == ProximityPrecision::ByAttribute
    {
        index.word_pair_proximity_docids.clear(wtxn)?;
    }

    // TODO delete useless searchable databases
    //      - Clear fid_prefix_* in the post processing
    //      - clear the prefix + fid_prefix if setting `PrefixSearch` is enabled

    let mut bbbuffers = Vec::new();
    let finished_extraction = AtomicBool::new(false);

    let vector_memory = grenad_parameters.max_memory;

    let (grenad_parameters, total_bbbuffer_capacity) =
        indexer_memory_settings(pool.current_num_threads(), grenad_parameters);

    let (extractor_sender, writer_receiver) = pool
        .install(|| extractor_writer_bbqueue(&mut bbbuffers, total_bbbuffer_capacity, 1000))
        .unwrap();

    let mut extractor_allocs = ThreadLocal::with_capacity(rayon::current_num_threads());

    let db_fields_ids_map = index.fields_ids_map(wtxn)?;
    let new_fields_ids_map = settings_delta.new_fields_ids_map().clone();
    let new_fields_ids_map = RwLock::new(new_fields_ids_map);
    let fields_ids_map_store = ThreadLocal::with_capacity(rayon::current_num_threads());
    let doc_allocs = ThreadLocal::with_capacity(rayon::current_num_threads());

    let indexing_context = IndexingContext {
        index,
        db_fields_ids_map: &db_fields_ids_map,
        new_fields_ids_map: &new_fields_ids_map,
        doc_allocs: &doc_allocs,
        fields_ids_map_store: &fields_ids_map_store,
        must_stop_processing,
        progress,
        grenad_parameters: &grenad_parameters,
    };

    let index_embeddings = index.embedding_configs().embedding_configs(wtxn)?;
    let mut field_distribution = index.field_distribution(wtxn)?;

    let congestion = thread::scope(|s| -> Result<ChannelCongestion> {
        let indexer_span = tracing::Span::current();
        let finished_extraction = &finished_extraction;
        // prevent moving the field_distribution and document_ids in the inner closure...
        let field_distribution = &mut field_distribution;
        let extractor_handle =
            Builder::new().name(S("indexer-extractors")).spawn_scoped(s, move || {
                pool.install(move || {
                    extract::extract_all_settings_changes(
                        indexing_context,
                        indexer_span,
                        extractor_sender,
                        settings_delta,
                        &mut extractor_allocs,
                        finished_extraction,
                        field_distribution,
                        index_embeddings,
                        &embedder_stats,
                    )
                })
                .unwrap()
            })?;

        let global_fields_ids_map = GlobalFieldsIdsMap::new(&new_fields_ids_map);

        let new_embedders = settings_delta.new_embedders();
        let embedder_actions = settings_delta.embedder_actions();
        let index_embedder_category_ids = settings_delta.new_embedder_category_id();
        let mut vector_stores = vector_stores_from_embedder_actions(
            index,
            wtxn,
            embedder_actions,
            new_embedders,
            index_embedder_category_ids,
        )?;

        let congestion =
            write_to_db(writer_receiver, finished_extraction, index, wtxn, &vector_stores)?;

        indexing_context.progress.update_progress(IndexingStep::WaitingForExtractors);

        let index_embeddings = extractor_handle.join().unwrap()?;

        indexing_context.progress.update_progress(IndexingStep::WritingEmbeddingsToDatabase);

        pool.install(|| {
            build_vectors(
                index,
                wtxn,
                indexing_context.progress,
                index_embeddings,
                vector_memory,
                &mut vector_stores,
                Some(embedder_actions),
                &indexing_context.must_stop_processing,
            )
        })
        .unwrap()?;

        pool.install(|| {
            // WARN When implementing the facets don't forget this
            let facet_field_ids_delta = FacetFieldIdsDelta::new(0, 0);
            post_processing::post_process(
                indexing_context,
                wtxn,
                global_fields_ids_map,
                facet_field_ids_delta,
            )
        })
        .unwrap()?;

        indexing_context.progress.update_progress(IndexingStep::BuildingGeoJson);
        index.cellulite.build(
            wtxn,
            &indexing_context.must_stop_processing,
            indexing_context.progress,
        )?;

        indexing_context.progress.update_progress(IndexingStep::Finalizing);

        Ok(congestion) as Result<_>
    })?;

    // required to into_inner the new_fields_ids_map
    drop(fields_ids_map_store);

    let new_fields_ids_map = new_fields_ids_map.into_inner().unwrap();
    let document_ids = index.documents_ids(wtxn)?;
    update_index(
        index,
        wtxn,
        new_fields_ids_map,
        None,
        settings_delta.new_embedders().clone(),
        field_distribution,
        document_ids,
    )?;

    Ok(congestion)
}

fn vector_stores_from_embedder_actions<'indexer>(
    index: &Index,
    rtxn: &RoTxn,
    embedder_actions: &'indexer BTreeMap<String, EmbedderAction>,
    embedders: &'indexer RuntimeEmbedders,
    index_embedder_category_ids: &'indexer std::collections::HashMap<String, u8>,
) -> Result<HashMap<u8, (&'indexer str, &'indexer Embedder, VectorStore, usize)>> {
    let vector_arroy = index.vector_store;
    let backend = index.get_vector_store(rtxn)?.unwrap_or_default();

    embedders
        .inner_as_ref()
        .iter()
        .filter_map(|(embedder_name, runtime)| match embedder_actions.get(embedder_name) {
            None => None,
            Some(action) if action.write_back().is_some() => None,
            Some(action) => {
                let Some(&embedder_category_id) = index_embedder_category_ids.get(embedder_name)
                else {
                    return Some(Err(crate::error::Error::InternalError(
                        crate::InternalError::DatabaseMissingEntry {
                            db_name: crate::index::db_name::VECTOR_EMBEDDER_CATEGORY_ID,
                            key: None,
                        },
                    )));
                };
                let writer = VectorStore::new(
                    backend,
                    vector_arroy,
                    embedder_category_id,
                    action.was_quantized,
                );
                let dimensions = runtime.embedder.dimensions();
                Some(Ok((
                    embedder_category_id,
                    (embedder_name.as_str(), runtime.embedder.as_ref(), writer, dimensions),
                )))
            }
        })
        .collect()
}

fn delete_old_embedders_and_fragments<SD>(
    wtxn: &mut RwTxn<'_>,
    index: &Index,
    settings_delta: &SD,
) -> Result<()>
where
    SD: SettingsDelta,
{
    let backend = index.get_vector_store(wtxn)?.unwrap_or_default();
    for action in settings_delta.embedder_actions().values() {
        let Some(WriteBackToDocuments { embedder_id, .. }) = action.write_back() else {
            continue;
        };
        let reader =
            VectorStore::new(backend, index.vector_store, *embedder_id, action.was_quantized);
        let Some(dimensions) = reader.dimensions(wtxn)? else {
            continue;
        };
        reader.clear(wtxn, dimensions)?;
    }

    // remove all vectors for the specified fragments
    for (embedder_name, RemoveFragments { fragment_ids }, was_quantized) in
        settings_delta.embedder_actions().iter().filter_map(|(name, action)| {
            action.remove_fragments().map(|fragments| (name, fragments, action.was_quantized))
        })
    {
        let Some(infos) = index.embedding_configs().embedder_info(wtxn, embedder_name)? else {
            continue;
        };
        let arroy = VectorStore::new(backend, index.vector_store, infos.embedder_id, was_quantized);
        let Some(dimensions) = arroy.dimensions(wtxn)? else {
            continue;
        };
        for fragment_id in fragment_ids {
            // we must keep the user provided embeddings that ended up in this store

            if infos.embedding_status.user_provided_docids().is_empty() {
                // no user provided: clear store
                arroy.clear_store(wtxn, *fragment_id, dimensions)?;
                continue;
            }

            // some user provided, remove only the ids that are not user provided
            let to_delete = arroy.items_in_store(wtxn, *fragment_id, |items| {
                items - infos.embedding_status.user_provided_docids()
            })?;

            for to_delete in to_delete {
                arroy.del_item_in_store(wtxn, to_delete, *fragment_id, dimensions)?;
            }
        }
    }

    Ok(())
}

/// Deletes entries refering the provided
/// fids from the fid-based databases.
fn delete_old_fid_based_databases<SD, MSP>(
    wtxn: &mut RwTxn<'_>,
    index: &Index,
    settings_delta: &SD,
    must_stop_processing: &MSP,
    progress: &Progress,
) -> Result<()>
where
    SD: SettingsDelta + Sync,
    MSP: Fn() -> bool + Sync,
{
    let fids_to_delete: Option<BTreeSet<_>> = {
        let rtxn = index.read_txn()?;
        let fields_ids_map = index.fields_ids_map(&rtxn)?;
        let old_searchable_attributes = settings_delta.old_searchable_attributes().as_ref();
        let new_searchable_attributes = settings_delta.new_searchable_attributes().as_ref();
        old_searchable_attributes.zip(new_searchable_attributes).map(|(old, new)| {
            old.iter()
                // Ignore the field if it is not searchable anymore
                // or if it was never referenced in any document
                .filter_map(|name| if new.contains(name) { None } else { fields_ids_map.id(name) })
                .collect()
        })
    };

    let Some(fids_to_delete) = fids_to_delete else {
        return Ok(());
    };

    progress.update_progress(SettingsIndexerStep::DeletingOldWordFidDocids);
    delete_old_word_fid_docids(wtxn, index.word_fid_docids, must_stop_processing, &fids_to_delete)?;

    progress.update_progress(SettingsIndexerStep::DeletingOldFidWordCountDocids);
    delete_old_fid_word_count_docids(wtxn, index, must_stop_processing, &fids_to_delete)?;

    progress.update_progress(SettingsIndexerStep::DeletingOldWordPrefixFidDocids);
    delete_old_word_fid_docids(
        wtxn,
        index.word_prefix_fid_docids,
        must_stop_processing,
        &fids_to_delete,
    )?;

    Ok(())
}

fn delete_old_word_fid_docids<'txn, MSP, DC>(
    wtxn: &mut RwTxn<'txn>,
    database: Database<StrBEU16Codec, DC>,
    must_stop_processing: &MSP,
    fids_to_delete: &BTreeSet<u16>,
) -> Result<(), Error>
where
    MSP: Fn() -> bool + Sync,
    DC: BytesDecode<'txn>,
{
    let mut iter = database.iter_mut(wtxn)?.remap_data_type::<DecodeIgnore>();
    while let Some(((_word, fid), ())) = iter.next().transpose()? {
        // TODO should I call it that often?
        if must_stop_processing() {
            return Err(Error::InternalError(InternalError::AbortedIndexation));
        }

        if fids_to_delete.contains(&fid) {
            // safety: We don't keep any references to the data.
            unsafe { iter.del_current()? };
        }
    }

    Ok(())
}

fn delete_old_fid_word_count_docids<MSP>(
    wtxn: &mut RwTxn<'_>,
    index: &Index,
    must_stop_processing: &MSP,
    fids_to_delete: &BTreeSet<u16>,
) -> Result<(), Error>
where
    MSP: Fn() -> bool + Sync,
{
    let db = index.field_id_word_count_docids.remap_data_type::<DecodeIgnore>();
    for &fid_to_delete in fids_to_delete {
        if must_stop_processing() {
            return Err(Error::InternalError(InternalError::AbortedIndexation));
        }

        let mut iter = db.prefix_iter_mut(wtxn, &(fid_to_delete, 0))?;
        while let Some(((fid, _word_count), ())) = iter.next().transpose()? {
            debug_assert_eq!(fid, fid_to_delete);
            // safety: We don't keep any references to the data.
            unsafe { iter.del_current()? };
        }
    }

    Ok(())
}

fn indexer_memory_settings(
    current_num_threads: usize,
    grenad_parameters: GrenadParameters,
) -> (GrenadParameters, usize) {
    // We reduce the actual memory used to 5%. The reason we do this here and not in Meilisearch
    // is because we still use the old indexer for the settings and it is highly impacted by the
    // max memory. So we keep the changes here and will remove these changes once we use the new
    // indexer to also index settings. Related to #5125 and #5141.
    let grenad_parameters = GrenadParameters {
        max_memory: grenad_parameters.max_memory.map(|mm| mm * 5 / 100),
        ..grenad_parameters
    };

    // 5% percent of the allocated memory for the extractors, or min 100MiB
    // 5% percent of the allocated memory for the bbqueues, or min 50MiB
    //
    // Minimum capacity for bbqueues
    let minimum_total_bbbuffer_capacity = 50 * 1024 * 1024 * current_num_threads;
    // 50 MiB
    let minimum_total_extractors_capacity = minimum_total_bbbuffer_capacity * 2;

    let (grenad_parameters, total_bbbuffer_capacity) = grenad_parameters.max_memory.map_or(
        (
            GrenadParameters {
                max_memory: Some(minimum_total_extractors_capacity),
                ..grenad_parameters
            },
            minimum_total_bbbuffer_capacity,
        ), // 100 MiB by thread by default
        |max_memory| {
            let total_bbbuffer_capacity = max_memory.max(minimum_total_bbbuffer_capacity);
            let new_grenad_parameters = GrenadParameters {
                max_memory: Some(max_memory.max(minimum_total_extractors_capacity)),
                ..grenad_parameters
            };
            (new_grenad_parameters, total_bbbuffer_capacity)
        },
    );

    LOG_MEMORY_METRICS_ONCE.call_once(|| {
        tracing::debug!(
            "Indexation allocated memory metrics - \
            Total BBQueue size: {total_bbbuffer_capacity}, \
            Total extractor memory: {:?}",
            grenad_parameters.max_memory,
        );
    });

    (grenad_parameters, total_bbbuffer_capacity)
}<|MERGE_RESOLUTION|>--- conflicted
+++ resolved
@@ -41,15 +41,12 @@
 pub mod document_changes;
 mod document_deletion;
 mod document_operation;
-<<<<<<< HEAD
-=======
 #[cfg(feature = "enterprise")]
 pub mod enterprise_edition;
 #[cfg(not(feature = "enterprise"))]
 pub use community_edition as current_edition;
 #[cfg(feature = "enterprise")]
 pub use enterprise_edition as current_edition;
->>>>>>> b0ef14b6
 mod extract;
 mod guess_primary_key;
 mod partial_dump;
