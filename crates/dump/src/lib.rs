#![allow(clippy::type_complexity)]
#![allow(clippy::wrong_self_convention)]

use std::collections::BTreeMap;

use meilisearch_types::batches::BatchId;
use meilisearch_types::byte_unit::Byte;
use meilisearch_types::error::ResponseError;
use meilisearch_types::keys::Key;
use meilisearch_types::milli::update::IndexDocumentsMethod;
use meilisearch_types::settings::Unchecked;
use meilisearch_types::tasks::{
    Details, ExportIndexSettings, IndexSwap, KindWithContent, Status, Task, TaskId, TaskNetwork,
};
use meilisearch_types::InstanceUid;
use roaring::RoaringBitmap;
use serde::{Deserialize, Serialize};
use time::OffsetDateTime;

mod error;
mod reader;
mod writer;

pub use error::Error;
pub use reader::{DumpReader, UpdateFile};
pub use writer::DumpWriter;

const CURRENT_DUMP_VERSION: Version = Version::V6;

type Result<T> = std::result::Result<T, Error>;

#[derive(Debug, Clone, PartialEq, Eq, Serialize, Deserialize)]
#[serde(rename_all = "camelCase")]
pub struct Metadata {
    pub dump_version: Version,
    pub db_version: String,
    #[serde(with = "time::serde::rfc3339")]
    pub dump_date: OffsetDateTime,
}

#[derive(Debug, Clone, PartialEq, Eq, Serialize, Deserialize)]
#[serde(rename_all = "camelCase")]
pub struct IndexMetadata {
    pub uid: String,
    pub primary_key: Option<String>,
    #[serde(with = "time::serde::rfc3339")]
    pub created_at: OffsetDateTime,
    #[serde(with = "time::serde::rfc3339")]
    pub updated_at: OffsetDateTime,
}

#[derive(Debug, Clone, Copy, PartialEq, Eq, Deserialize, Serialize)]
pub enum Version {
    V1,
    V2,
    V3,
    V4,
    V5,
    V6,
}

#[derive(Debug, PartialEq, Serialize, Deserialize)]
#[serde(rename_all = "camelCase")]
pub struct TaskDump {
    pub uid: TaskId,
    // The batch ID were introduced in v1.12, everything prior to this version will be `None`.
    #[serde(default)]
    pub batch_uid: Option<BatchId>,
    #[serde(default)]
    pub index_uid: Option<String>,
    pub status: Status,
    #[serde(rename = "type")]
    pub kind: KindDump,

    #[serde(skip_serializing_if = "Option::is_none")]
    pub canceled_by: Option<TaskId>,

    #[serde(skip_serializing_if = "Option::is_none")]
    pub details: Option<Details>,
    #[serde(skip_serializing_if = "Option::is_none")]
    pub error: Option<ResponseError>,

    #[serde(with = "time::serde::rfc3339")]
    pub enqueued_at: OffsetDateTime,
    #[serde(
        with = "time::serde::rfc3339::option",
        skip_serializing_if = "Option::is_none",
        default
    )]
    pub started_at: Option<OffsetDateTime>,
    #[serde(
        with = "time::serde::rfc3339::option",
        skip_serializing_if = "Option::is_none",
        default
    )]
    pub finished_at: Option<OffsetDateTime>,
    #[serde(default, skip_serializing_if = "Option::is_none")]
    pub network: Option<TaskNetwork>,
    #[serde(default, skip_serializing_if = "Option::is_none")]
    pub custom_metadata: Option<String>,
}

// A `Kind` specific version made for the dump. If modified you may break the dump.
#[derive(Debug, PartialEq, Serialize, Deserialize)]
#[serde(rename_all = "camelCase")]
pub enum KindDump {
    DocumentImport {
        primary_key: Option<String>,
        method: IndexDocumentsMethod,
        documents_count: u64,
        allow_index_creation: bool,
    },
    DocumentDeletion {
        documents_ids: Vec<String>,
    },
    DocumentClear,
    DocumentDeletionByFilter {
        filter: serde_json::Value,
    },
    DocumentEdition {
        filter: Option<serde_json::Value>,
        context: Option<serde_json::Map<String, serde_json::Value>>,
        function: String,
    },
    Settings {
        settings: Box<meilisearch_types::settings::Settings<Unchecked>>,
        is_deletion: bool,
        allow_index_creation: bool,
    },
    IndexDeletion,
    IndexCreation {
        primary_key: Option<String>,
    },
    IndexUpdate {
        primary_key: Option<String>,
        uid: Option<String>,
    },
    IndexSwap {
        swaps: Vec<IndexSwap>,
    },
    TaskCancelation {
        query: String,
        tasks: RoaringBitmap,
    },
    TasksDeletion {
        query: String,
        tasks: RoaringBitmap,
    },
    DumpCreation {
        keys: Vec<Key>,
        instance_uid: Option<InstanceUid>,
    },
    SnapshotCreation,
    Export {
        url: String,
        api_key: Option<String>,
        payload_size: Option<Byte>,
        indexes: BTreeMap<String, ExportIndexSettings>,
    },
    UpgradeDatabase {
        from: (u32, u32, u32),
    },
    IndexCompaction {
        index_uid: String,
    },
}

impl From<Task> for TaskDump {
    fn from(task: Task) -> Self {
        TaskDump {
            uid: task.uid,
            batch_uid: task.batch_uid,
            index_uid: task.index_uid().map(|uid| uid.to_string()),
            status: task.status,
            kind: task.kind.into(),
            canceled_by: task.canceled_by,
            details: task.details,
            error: task.error,
            enqueued_at: task.enqueued_at,
            started_at: task.started_at,
            finished_at: task.finished_at,
            network: task.network,
            custom_metadata: task.custom_metadata,
        }
    }
}

impl From<KindWithContent> for KindDump {
    fn from(kind: KindWithContent) -> Self {
        match kind {
            KindWithContent::DocumentAdditionOrUpdate {
                primary_key,
                method,
                documents_count,
                allow_index_creation,
                ..
            } => KindDump::DocumentImport {
                primary_key,
                method,
                documents_count,
                allow_index_creation,
            },
            KindWithContent::DocumentDeletion { documents_ids, .. } => {
                KindDump::DocumentDeletion { documents_ids }
            }
            KindWithContent::DocumentDeletionByFilter { filter_expr, .. } => {
                KindDump::DocumentDeletionByFilter { filter: filter_expr }
            }
            KindWithContent::DocumentEdition { filter_expr, context, function, .. } => {
                KindDump::DocumentEdition { filter: filter_expr, context, function }
            }
            KindWithContent::DocumentClear { .. } => KindDump::DocumentClear,
            KindWithContent::SettingsUpdate {
                new_settings,
                is_deletion,
                allow_index_creation,
                ..
            } => KindDump::Settings { settings: new_settings, is_deletion, allow_index_creation },
            KindWithContent::IndexDeletion { .. } => KindDump::IndexDeletion,
            KindWithContent::IndexCreation { primary_key, .. } => {
                KindDump::IndexCreation { primary_key }
            }
            KindWithContent::IndexUpdate { primary_key, new_index_uid: uid, .. } => {
                KindDump::IndexUpdate { primary_key, uid }
            }
            KindWithContent::IndexSwap { swaps } => KindDump::IndexSwap { swaps },
            KindWithContent::TaskCancelation { query, tasks } => {
                KindDump::TaskCancelation { query, tasks }
            }
            KindWithContent::TaskDeletion { query, tasks } => {
                KindDump::TasksDeletion { query, tasks }
            }
            KindWithContent::DumpCreation { keys, instance_uid } => {
                KindDump::DumpCreation { keys, instance_uid }
            }
            KindWithContent::SnapshotCreation => KindDump::SnapshotCreation,
            KindWithContent::Export { url, api_key, payload_size, indexes } => KindDump::Export {
                url,
                api_key,
                payload_size,
                indexes: indexes
                    .into_iter()
                    .map(|(pattern, settings)| (pattern.to_string(), settings))
                    .collect(),
            },
            KindWithContent::UpgradeDatabase { from: version } => {
                KindDump::UpgradeDatabase { from: version }
            }
            KindWithContent::IndexCompaction { index_uid } => {
                KindDump::IndexCompaction { index_uid }
            }
        }
    }
}

#[cfg(test)]
pub(crate) mod test {
    use std::fs::File;
    use std::io::Seek;
    use std::str::FromStr;

    use big_s::S;
    use maplit::{btreemap, btreeset};
    use meilisearch_types::batches::{Batch, BatchEnqueuedAt, BatchStats};
<<<<<<< HEAD
    use meilisearch_types::network::{Network, Remote};
=======
>>>>>>> b0ef14b6
    use meilisearch_types::facet_values_sort::FacetValuesSort;
    use meilisearch_types::features::RuntimeTogglableFeatures;
    use meilisearch_types::index_uid_pattern::IndexUidPattern;
    use meilisearch_types::keys::{Action, Key};
    use meilisearch_types::milli::update::Setting;
    use meilisearch_types::milli::{self, FilterableAttributesRule};
    use meilisearch_types::network::{Network, Remote};
    use meilisearch_types::settings::{Checked, FacetingSettings, Settings};
    use meilisearch_types::task_view::DetailsView;
    use meilisearch_types::tasks::{BatchStopReason, Details, Kind, Status};
    use serde_json::{json, Map, Value};
    use time::macros::datetime;
    use uuid::Uuid;

    use crate::reader::Document;
    use crate::{DumpReader, DumpWriter, IndexMetadata, KindDump, TaskDump, Version};

    pub fn create_test_instance_uid() -> Uuid {
        Uuid::parse_str("9e15e977-f2ae-4761-943f-1eaf75fd736d").unwrap()
    }

    pub fn create_test_index_metadata() -> IndexMetadata {
        IndexMetadata {
            uid: S("doggo"),
            primary_key: None,
            created_at: datetime!(2022-11-20 12:00 UTC),
            updated_at: datetime!(2022-11-21 00:00 UTC),
        }
    }

    pub fn create_test_documents() -> Vec<Map<String, Value>> {
        vec![
            json!({ "id": 1, "race": "golden retriever", "name": "paul", "age": 4 })
                .as_object()
                .unwrap()
                .clone(),
            json!({ "id": 2, "race": "bernese mountain", "name": "tamo", "age": 6 })
                .as_object()
                .unwrap()
                .clone(),
            json!({ "id": 3, "race": "great pyrenees", "name": "patou", "age": 5 })
                .as_object()
                .unwrap()
                .clone(),
        ]
    }

    pub fn create_test_settings() -> Settings<Checked> {
        let settings = Settings {
            displayed_attributes: Setting::Set(vec![S("race"), S("name")]).into(),
            searchable_attributes: Setting::Set(vec![S("name"), S("race")]).into(),
            filterable_attributes: Setting::Set(vec![
                FilterableAttributesRule::Field(S("race")),
                FilterableAttributesRule::Field(S("age")),
            ]),
            sortable_attributes: Setting::Set(btreeset! { S("age") }),
            ranking_rules: Setting::NotSet,
            stop_words: Setting::NotSet,
            non_separator_tokens: Setting::NotSet,
            separator_tokens: Setting::NotSet,
            dictionary: Setting::NotSet,
            synonyms: Setting::NotSet,
            distinct_attribute: Setting::NotSet,
            proximity_precision: Setting::NotSet,
            typo_tolerance: Setting::NotSet,
            faceting: Setting::Set(FacetingSettings {
                max_values_per_facet: Setting::Set(111),
                sort_facet_values_by: Setting::Set(
                    btreemap! { S("age") => FacetValuesSort::Count },
                ),
            }),
            pagination: Setting::NotSet,
            embedders: Setting::NotSet,
            search_cutoff_ms: Setting::NotSet,
            localized_attributes: Setting::NotSet,
            facet_search: Setting::NotSet,
            prefix_search: Setting::NotSet,
            chat: Setting::NotSet,
            vector_store: Setting::NotSet,
            _kind: std::marker::PhantomData,
        };
        settings.check()
    }

    pub fn create_test_batches() -> Vec<Batch> {
        vec![Batch {
            uid: 0,
            details: DetailsView {
                received_documents: Some(12),
                indexed_documents: Some(Some(10)),
                ..DetailsView::default()
            },
            progress: None,
            stats: BatchStats {
                total_nb_tasks: 1,
                status: maplit::btreemap! { Status::Succeeded => 1 },
                types: maplit::btreemap! { Kind::DocumentAdditionOrUpdate => 1 },
                index_uids: maplit::btreemap! { "doggo".to_string() => 1 },
                progress_trace: Default::default(),
                write_channel_congestion: None,
                internal_database_sizes: Default::default(),
            },
            embedder_stats: Default::default(),
            enqueued_at: Some(BatchEnqueuedAt {
                earliest: datetime!(2022-11-11 0:00 UTC),
                oldest: datetime!(2022-11-11 0:00 UTC),
            }),
            started_at: datetime!(2022-11-20 0:00 UTC),
            finished_at: Some(datetime!(2022-11-21 0:00 UTC)),
            stop_reason: BatchStopReason::Unspecified.to_string(),
        }]
    }

    pub fn create_test_tasks() -> Vec<(TaskDump, Option<Vec<Document>>)> {
        vec![
            (
                TaskDump {
                    uid: 0,
                    batch_uid: Some(0),
                    index_uid: Some(S("doggo")),
                    status: Status::Succeeded,
                    kind: KindDump::DocumentImport {
                        method: milli::update::IndexDocumentsMethod::UpdateDocuments,
                        allow_index_creation: true,
                        primary_key: Some(S("bone")),
                        documents_count: 12,
                    },
                    canceled_by: None,
                    details: Some(Details::DocumentAdditionOrUpdate {
                        received_documents: 12,
                        indexed_documents: Some(10),
                    }),
                    error: None,
                    enqueued_at: datetime!(2022-11-11 0:00 UTC),
                    started_at: Some(datetime!(2022-11-20 0:00 UTC)),
                    finished_at: Some(datetime!(2022-11-21 0:00 UTC)),
                    network: None,
                    custom_metadata: None,
                },
                None,
            ),
            (
                TaskDump {
                    uid: 1,
                    batch_uid: None,
                    index_uid: Some(S("doggo")),
                    status: Status::Enqueued,
                    kind: KindDump::DocumentImport {
                        method: milli::update::IndexDocumentsMethod::UpdateDocuments,
                        allow_index_creation: true,
                        primary_key: None,
                        documents_count: 2,
                    },
                    canceled_by: None,
                    details: Some(Details::DocumentAdditionOrUpdate {
                        received_documents: 2,
                        indexed_documents: None,
                    }),
                    error: None,
                    enqueued_at: datetime!(2022-11-11 0:00 UTC),
                    started_at: None,
                    finished_at: None,
                    network: None,
                    custom_metadata: None,
                },
                Some(vec![
                    json!({ "id": 4, "race": "leonberg" }).as_object().unwrap().clone(),
                    json!({ "id": 5, "race": "patou" }).as_object().unwrap().clone(),
                ]),
            ),
            (
                TaskDump {
                    uid: 5,
                    batch_uid: None,
                    index_uid: Some(S("catto")),
                    status: Status::Enqueued,
                    kind: KindDump::IndexDeletion,
                    canceled_by: None,
                    details: None,
                    error: None,
                    enqueued_at: datetime!(2022-11-15 0:00 UTC),
                    started_at: None,
                    finished_at: None,
                    network: None,
                    custom_metadata: None,
                },
                None,
            ),
        ]
    }

    pub fn create_test_api_keys() -> Vec<Key> {
        vec![
            Key {
                description: Some(S("The main key to manage all the doggos")),
                name: Some(S("doggos_key")),
                uid: Uuid::from_str("9f8a34da-b6b2-42f0-939b-dbd4c3448655").unwrap(),
                actions: vec![Action::DocumentsAll],
                indexes: vec![IndexUidPattern::from_str("doggos").unwrap()],
                expires_at: Some(datetime!(4130-03-14 12:21 UTC)),
                created_at: datetime!(1960-11-15 0:00 UTC),
                updated_at: datetime!(2022-11-10 0:00 UTC),
            },
            Key {
                description: Some(S("The master key for everything and even the doggos")),
                name: Some(S("master_key")),
                uid: Uuid::from_str("4622f717-1c00-47bb-a494-39d76a49b591").unwrap(),
                actions: vec![Action::All],
                indexes: vec![IndexUidPattern::all()],
                expires_at: None,
                created_at: datetime!(0000-01-01 00:01 UTC),
                updated_at: datetime!(1964-05-04 17:25 UTC),
            },
            Key {
                description: Some(S("The useless key to for nothing nor the doggos")),
                name: Some(S("useless_key")),
                uid: Uuid::from_str("fb80b58b-0a34-412f-8ba7-1ce868f8ac5c").unwrap(),
                actions: vec![],
                indexes: vec![],
                expires_at: None,
                created_at: datetime!(400-02-29 0:00 UTC),
                updated_at: datetime!(1024-02-29 0:00 UTC),
            },
        ]
    }

    pub fn create_test_dump() -> File {
        let instance_uid = create_test_instance_uid();
        let dump = DumpWriter::new(Some(instance_uid)).unwrap();

        // ========== Adding an index
        let documents = create_test_documents();
        let settings = create_test_settings();

        let mut index = dump.create_index("doggos", &create_test_index_metadata()).unwrap();
        for document in &documents {
            index.push_document(document).unwrap();
        }
        index.flush().unwrap();
        index.settings(&settings).unwrap();

        // ========== pushing the batch queue
        let batches = create_test_batches();

        let mut batch_queue = dump.create_batches_queue().unwrap();
        for batch in &batches {
            batch_queue.push_batch(batch).unwrap();
        }
        batch_queue.flush().unwrap();

        // ========== pushing the task queue
        let tasks = create_test_tasks();

        let mut task_queue = dump.create_tasks_queue().unwrap();
        for (task, update_file) in &tasks {
            let mut update = task_queue.push_task(task).unwrap();
            if let Some(update_file) = update_file {
                for u in update_file {
                    update.push_document(u).unwrap();
                }
            }
        }
        task_queue.flush().unwrap();

        // ========== pushing the api keys
        let api_keys = create_test_api_keys();

        let mut keys = dump.create_keys().unwrap();
        for key in &api_keys {
            keys.push_key(key).unwrap();
        }
        keys.flush().unwrap();

        // ========== experimental features
        let features = create_test_features();

        dump.create_experimental_features(features).unwrap();

        // ========== network
        let network = create_test_network();
        dump.create_network(network).unwrap();

        // create the dump
        let mut file = tempfile::tempfile().unwrap();
        dump.persist_to(&mut file).unwrap();
        file.rewind().unwrap();

        file
    }

    fn create_test_features() -> RuntimeTogglableFeatures {
        RuntimeTogglableFeatures::default()
    }

    fn create_test_network() -> Network {
        Network {
            local: Some("myself".to_string()),
            remotes: maplit::btreemap! {"other".to_string() => Remote { url: "http://test".to_string(), search_api_key: Some("apiKey".to_string()), write_api_key: Some("docApiKey".to_string()) }},
            sharding: false,
        }
    }

    #[test]
    fn test_creating_and_read_dump() {
        let mut file = create_test_dump();
        let mut dump = DumpReader::open(&mut file).unwrap();

        // ==== checking the top level infos
        assert_eq!(dump.version(), Version::V6);
        assert!(dump.date().is_some());
        assert_eq!(dump.instance_uid().unwrap().unwrap(), create_test_instance_uid());

        // ==== checking the index
        let mut indexes = dump.indexes().unwrap();
        let mut index = indexes.next().unwrap().unwrap();
        assert!(indexes.next().is_none()); // there was only one index in the dump

        for (document, expected) in index.documents().unwrap().zip(create_test_documents()) {
            assert_eq!(document.unwrap(), expected);
        }
        assert_eq!(index.settings().unwrap(), create_test_settings());
        assert_eq!(index.metadata(), &create_test_index_metadata());

        drop(index);
        drop(indexes);

        // ==== checking the task queue
        for (task, expected) in dump.tasks().unwrap().zip(create_test_tasks()) {
            let (task, content_file) = task.unwrap();
            assert_eq!(task, expected.0);

            if let Some(expected_update) = expected.1 {
                assert!(
                    content_file.is_some(),
                    "A content file was expected for the task {}.",
                    expected.0.uid
                );
                let updates = content_file.unwrap().collect::<Result<Vec<_>, _>>().unwrap();
                assert_eq!(updates, expected_update);
            }
        }

        // ==== checking the keys
        for (key, expected) in dump.keys().unwrap().zip(create_test_api_keys()) {
            assert_eq!(key.unwrap(), expected);
        }

        // ==== checking the features
        let expected = create_test_features();
        assert_eq!(dump.features().unwrap().unwrap(), expected);

        // ==== checking the network
        let expected = create_test_network();
        assert_eq!(&expected, dump.network().unwrap().unwrap());
    }
}<|MERGE_RESOLUTION|>--- conflicted
+++ resolved
@@ -262,10 +262,6 @@
     use big_s::S;
     use maplit::{btreemap, btreeset};
     use meilisearch_types::batches::{Batch, BatchEnqueuedAt, BatchStats};
-<<<<<<< HEAD
-    use meilisearch_types::network::{Network, Remote};
-=======
->>>>>>> b0ef14b6
     use meilisearch_types::facet_values_sort::FacetValuesSort;
     use meilisearch_types::features::RuntimeTogglableFeatures;
     use meilisearch_types::index_uid_pattern::IndexUidPattern;
